// Written in the D programming language.

/**
 * Read/write data in the $(LINK2 http://www.info-_zip.org, zip archive) format.
 * Makes use of the etc.c.zlib compression library.
 *
 * Bugs:
 *      $(UL
 *      $(LI Multi-disk zips not supported.)
 *      $(LI Only Zip version 20 formats are supported.)
 *      $(LI Only supports compression modes 0 (no compression) and 8 (deflate).)
 *      $(LI Does not support encryption.)
 *      $(LI $(BUGZILLA 592))
 *      $(LI $(BUGZILLA 1832))
 *      $(LI $(BUGZILLA 2137))
 *      $(LI $(BUGZILLA 2138))
 *      )
 *
 * Macros:
 *      WIKI = Phobos/StdZip
 *
 * Copyright: Copyright Digital Mars 2000 - 2009.
 * License:   <a href="http://www.boost.org/LICENSE_1_0.txt">Boost License 1.0</a>.
 * Authors:   $(WEB digitalmars.com, Walter Bright)
 * Source:    $(PHOBOSSRC std/_zip.d)
 */

/*          Copyright Digital Mars 2000 - 2009.
 * Distributed under the Boost Software License, Version 1.0.
 *    (See accompanying file LICENSE_1_0.txt or copy at
 *          http://www.boost.org/LICENSE_1_0.txt)
 */
module std.zip;

import std.zlib;
import std.datetime;
import core.bitop;
import std.conv;
import std.algorithm;

//debug=print;

/** Thrown on error.
 */
class ZipException : Exception
{
    this(string msg)
    {
        super("ZipException: " ~ msg);
    }
}

/**
 * Compression method used by ArchiveMember
 */
enum CompressionMethod : ushort
{
    none = 0,   /// No compression, just archiving
    deflate = 8 /// Deflate algorithm. Use zlib library to compress
}

/**
 * A member of the ZipArchive.
 */
final class ArchiveMember
{
    /**
     * Read/Write: Usually the file name of the archive member; it is used to
     * index the archive directory for the member. Each member must have a unique
     * name[]. Do not change without removing member from the directory first.
     */
    string name;

    ubyte[] extra;              /// Read/Write: extra data for this member.
    string comment;             /// Read/Write: comment associated with this member.

    private ubyte[] _compressedData;
    private ubyte[] _expandedData;
    private uint offset;
    private uint _crc32;
    private uint _compressedSize;
    private uint _expandedSize;
    private CompressionMethod _compressionMethod;
    private ushort _madeVersion = 20;
    private ushort _extractVersion = 20;
    private ushort _diskNumber;
<<<<<<< HEAD
    private uint _externalAttributes;
=======
    // Explicitly undocumented. It will be undeprecated and made private in January 2015.
    deprecated("Please use fileAttributes instead.") uint externalAttributes;
>>>>>>> efd6ea0c
    private DosFileTime _time;

    ushort flags;                  /// Read/Write: normally set to 0
    ushort internalAttributes;     /// Read/Write

    @property ushort madeVersion()     { return _madeVersion; }    /// Read Only
    @property ushort extractVersion()     { return _extractVersion; }    /// Read Only
    @property uint crc32()         { return _crc32; }    /// Read Only: cyclic redundancy check (CRC) value

    /// OS specific file attributes
    deprecated("Please use fileAttributes instead.")
    @property ref inout(uint) externalAttributes() inout @safe pure nothrow
    { return _externalAttributes; }

    /// Read Only: size of data of member in compressed form.
    @property uint compressedSize()     { return _compressedSize; }

    /// Read Only: size of data of member in expanded form.
    @property uint expandedSize()     { return _expandedSize; }
    @property ushort diskNumber()     { return _diskNumber; }        /// Read Only: should be 0.

    /// Read Only: data of member in compressed form.
    @property ubyte[] compressedData()     { return _compressedData; }

    /// Read data of member in uncompressed form.
    @property ubyte[] expandedData()     { return _expandedData; }

    /// Write data of member in uncompressed form.
    @property void expandedData(ubyte[] ed)
    {
        _expandedData = ed;
        _expandedSize  = to!uint(_expandedData.length);

        // Clean old compressed data, if any
        _compressedData.length = 0;
        _compressedSize = 0;
    }

    /**
     * Set the OS specific file attributes, as obtained by
     * $(XREF file,getAttributes) or $(XREF file,DirEntry.attributes), for this archive member.
     */
    @property void fileAttributes(uint attr)
    {
        version (Posix)
        {
            _externalAttributes = (attr & 0xFFFF) << 16;
            _madeVersion &= 0x00FF;
            _madeVersion |= 0x0300; // attributes are in UNIX format
        }
        else version (Windows)
        {
            _externalAttributes = attr;
            _madeVersion &= 0x00FF; // attributes are in MS-DOS and OS/2 format
        }
        else
        {
            static assert(0, "Unimplemented platform");
        }
    }

    version (Posix) unittest
    {
        auto am = new ArchiveMember();
        am.fileAttributes = octal!100644;
        assert(am._externalAttributes == octal!100644 << 16);
        assert((am._madeVersion & 0xFF00) == 0x0300);
    }

    /**
     * Get the OS specific file attributes for the archive member.
     *
     * Returns: The file attributes or 0 if the file attributes were
     * encoded for an incompatible OS (Windows vs. Posix).
     *
     */
    @property uint fileAttributes() const
    {
        version (Posix)
        {
            if ((_madeVersion & 0xFF00) == 0x0300)
                return _externalAttributes >> 16;
            return 0;
        }
        else version (Windows)
        {
            if ((_madeVersion & 0xFF00) == 0x0000)
                return _externalAttributes;
            return 0;
        }
        else
        {
            static assert(0, "Unimplemented platform");
        }
    }

    /// Set the last modification time for this member.
    @property void time(SysTime time)
    {
        _time = SysTimeToDosFileTime(time);
    }

    /// ditto
    @property void time(DosFileTime time)
    {
        _time = time;
    }

    /// Get the last modification time for this member.
    @property DosFileTime time() const
    {
        return _time;
    }

    /**
     * Read compression method used for this member
     * See_Also:
     *     CompressionMethod
     **/
    @property CompressionMethod compressionMethod() { return _compressionMethod; }

    // Explicitly undocumented. It will be removed in January 2015.
    deprecated("Please use the enum CompressionMethod to set this property instead.")
    @property void compressionMethod(ushort cm)
    {
        compressionMethod = cast(CompressionMethod)(cm);
    }

    /**
     * Write compression method used for this member
     * See_Also:
     *     CompressionMethod
     **/
    @property void compressionMethod(CompressionMethod cm)
    {
        if (cm == _compressionMethod) return;

        if (_compressedSize > 0)
            throw new ZipException("Can't change compression method for a compressed element");

        _compressionMethod = cm;
    }

    debug(print)
    {
    void print()
    {
        printf("name = '%.*s'\n", name.length, name.ptr);
        printf("\tcomment = '%.*s'\n", comment.length, comment.ptr);
        printf("\tmadeVersion = x%04x\n", madeVersion);
        printf("\textractVersion = x%04x\n", extractVersion);
        printf("\tflags = x%04x\n", flags);
        printf("\tcompressionMethod = %d\n", compressionMethod);
        printf("\ttime = %d\n", time);
        printf("\tcrc32 = x%08x\n", crc32);
        printf("\texpandedSize = %d\n", expandedSize);
        printf("\tcompressedSize = %d\n", compressedSize);
        printf("\tinternalAttributes = x%04x\n", internalAttributes);
        printf("\texternalAttributes = x%08x\n", externalAttributes);
    }
    }
}

/**
 * Object representing the entire archive.
 * ZipArchives are collections of ArchiveMembers.
 */
final class ZipArchive
{
    string comment;     /// Read/Write: the archive comment. Must be less than 65536 bytes in length.

    private ubyte[] _data;
    private uint endrecOffset;

    private uint _diskNumber;
    private uint _diskStartDir;
    private uint _numEntries;
    private uint _totalEntries;

    /// Read Only: array representing the entire contents of the archive.
    @property ubyte[] data()       { return _data; }

    /// Read Only: 0 since multi-disk zip archives are not supported.
    @property uint diskNumber()    { return _diskNumber; }

    /// Read Only: 0 since multi-disk zip archives are not supported
    @property uint diskStartDir()  { return _diskStartDir; }

    /// Read Only: number of ArchiveMembers in the directory.
    @property uint numEntries()    { return _numEntries; }
    @property uint totalEntries()  { return _totalEntries; }    /// ditto
    /**
     * Read Only: array indexed by the name of each member of the archive.
     *  All the members of the archive can be accessed with a foreach loop:
     * Example:
     * --------------------
     * ZipArchive archive = new ZipArchive(data);
     * foreach (ArchiveMember am; archive.directory)
     * {
     *     writefln("member name is '%s'", am.name);
     * }
     * --------------------
     */
    @property ArchiveMember[string] directory() { return _directory; }

    private ArchiveMember[string] _directory;

    debug (print)
    {
    void print()
    {
        printf("\tdiskNumber = %u\n", diskNumber);
        printf("\tdiskStartDir = %u\n", diskStartDir);
        printf("\tnumEntries = %u\n", numEntries);
        printf("\ttotalEntries = %u\n", totalEntries);
        printf("\tcomment = '%.*s'\n", comment.length, comment.ptr);
    }
    }

    /* ============ Creating a new archive =================== */

    /** Constructor to use when creating a new archive.
     */
    this()
    {
    }

    /** Add de to the archive.
     */
    void addMember(ArchiveMember de)
    {
        _directory[de.name] = de;
    }

    /** Delete de from the archive.
     */
    void deleteMember(ArchiveMember de)
    {
        _directory.remove(de.name);
    }

    /**
     * Construct an archive out of the current members of the archive.
     *
     * Fills in the properties data[], diskNumber, diskStartDir, numEntries,
     * totalEntries, and directory[].
     * For each ArchiveMember, fills in properties crc32, compressedSize,
     * compressedData[].
     *
     * Returns: array representing the entire archive.
     */
    void[] build()
    {   uint i;
        uint directoryOffset;

        if (comment.length > 0xFFFF)
            throw new ZipException("archive comment longer than 65535");

        // Compress each member; compute size
        uint archiveSize = 0;
        uint directorySize = 0;
        foreach (ArchiveMember de; _directory)
        {
            if (!de._compressedData.length)
            {
                switch (de.compressionMethod)
                {
                    case CompressionMethod.none:
                        de._compressedData = de._expandedData;
                        break;

                    case CompressionMethod.deflate:
                        de._compressedData = cast(ubyte[])std.zlib.compress(cast(void[])de._expandedData);
                        de._compressedData = de._compressedData[2 .. de._compressedData.length - 4];
                        break;

                    default:
                        throw new ZipException("unsupported compression method");
                }

                de._compressedSize = to!uint(de._compressedData.length);
                de._crc32 = std.zlib.crc32(0, cast(void[])de._expandedData);
            }
            assert(de._compressedData.length == de._compressedSize);

            archiveSize += 30 + de.name.length +
                                de.extra.length +
                                de.compressedSize;
            directorySize += 46 + de.name.length +
                                de.extra.length +
                                de.comment.length;
        }

        _data = new ubyte[archiveSize + directorySize + 22 + comment.length];

        // Populate the data[]

        // Store each archive member
        i = 0;
        foreach (ArchiveMember de; _directory)
        {
            de.offset = i;
            _data[i .. i + 4] = cast(ubyte[])"PK\x03\x04";
            putUshort(i + 4,  de.extractVersion);
            putUshort(i + 6,  de.flags);
            putUshort(i + 8,  de._compressionMethod);
            putUint  (i + 10, cast(uint)de.time);
            putUint  (i + 14, de.crc32);
            putUint  (i + 18, de.compressedSize);
            putUint  (i + 22, to!uint(de.expandedSize));
            putUshort(i + 26, cast(ushort)de.name.length);
            putUshort(i + 28, cast(ushort)de.extra.length);
            i += 30;

            _data[i .. i + de.name.length] = (cast(ubyte[])de.name)[];
            i += de.name.length;
            _data[i .. i + de.extra.length] = (cast(ubyte[])de.extra)[];
            i += de.extra.length;
            _data[i .. i + de.compressedSize] = de.compressedData[];
            i += de.compressedSize;
        }

        // Write directory
        directoryOffset = i;
        _numEntries = 0;
        foreach (ArchiveMember de; _directory)
        {
            _data[i .. i + 4] = cast(ubyte[])"PK\x01\x02";
            putUshort(i + 4,  de.madeVersion);
            putUshort(i + 6,  de.extractVersion);
            putUshort(i + 8,  de.flags);
            putUshort(i + 10, de._compressionMethod);
            putUint  (i + 12, cast(uint)de.time);
            putUint  (i + 16, de.crc32);
            putUint  (i + 20, de.compressedSize);
            putUint  (i + 24, de.expandedSize);
            putUshort(i + 28, cast(ushort)de.name.length);
            putUshort(i + 30, cast(ushort)de.extra.length);
            putUshort(i + 32, cast(ushort)de.comment.length);
            putUshort(i + 34, de.diskNumber);
            putUshort(i + 36, de.internalAttributes);
            putUint  (i + 38, de._externalAttributes);
            putUint  (i + 42, de.offset);
            i += 46;

            _data[i .. i + de.name.length] = (cast(ubyte[])de.name)[];
            i += de.name.length;
            _data[i .. i + de.extra.length] = (cast(ubyte[])de.extra)[];
            i += de.extra.length;
            _data[i .. i + de.comment.length] = (cast(ubyte[])de.comment)[];
            i += de.comment.length;
            _numEntries++;
        }
        _totalEntries = numEntries;

        // Write end record
        endrecOffset = i;
        _data[i .. i + 4] = cast(ubyte[])"PK\x05\x06";
        putUshort(i + 4,  cast(ushort)diskNumber);
        putUshort(i + 6,  cast(ushort)diskStartDir);
        putUshort(i + 8,  cast(ushort)numEntries);
        putUshort(i + 10, cast(ushort)totalEntries);
        putUint  (i + 12, directorySize);
        putUint  (i + 16, directoryOffset);
        putUshort(i + 20, cast(ushort)comment.length);
        i += 22;

        // Write archive comment
        assert(i + comment.length == data.length);
        _data[i .. data.length] = (cast(ubyte[])comment)[];

        return cast(void[])data;
    }

    /* ============ Reading an existing archive =================== */

    /**
     * Constructor to use when reading an existing archive.
     *
     * Fills in the properties data[], diskNumber, diskStartDir, numEntries,
     * totalEntries, comment[], and directory[].
     * For each ArchiveMember, fills in
     * properties madeVersion, extractVersion, flags, compressionMethod, time,
     * crc32, compressedSize, expandedSize, compressedData[], diskNumber,
     * internalAttributes, externalAttributes, name[], extra[], comment[].
     * Use expand() to get the expanded data for each ArchiveMember.
     *
     * Params:
     *  buffer = the entire contents of the archive.
     */

    this(void[] buffer)
    {   int iend;
        int i;
        int endcommentlength;
        uint directorySize;
        uint directoryOffset;

        this._data = cast(ubyte[]) buffer;

        // Find 'end record index' by searching backwards for signature
        iend = to!uint(data.length) - 66000;
        if (iend < 0)
            iend = 0;
        for (i = to!uint(data.length) - 22; 1; i--)
        {
            if (i < iend)
                throw new ZipException("no end record");

            if (_data[i .. i + 4] == cast(ubyte[])"PK\x05\x06")
            {
                endcommentlength = getUshort(i + 20);
                if (i + 22 + endcommentlength > data.length)
                    continue;
                comment = cast(string)(_data[i + 22 .. i + 22 + endcommentlength]);
                endrecOffset = i;
                break;
            }
        }

        // Read end record data
        _diskNumber = getUshort(i + 4);
        _diskStartDir = getUshort(i + 6);

        _numEntries = getUshort(i + 8);
        _totalEntries = getUshort(i + 10);

        if (numEntries != totalEntries)
            throw new ZipException("multiple disk zips not supported");

        directorySize = getUint(i + 12);
        directoryOffset = getUint(i + 16);

        if (directoryOffset + directorySize > i)
            throw new ZipException("corrupted directory");

        i = directoryOffset;
        for (int n = 0; n < numEntries; n++)
        {
            /* The format of an entry is:
             *  'PK' 1, 2
             *  directory info
             *  path
             *  extra data
             *  comment
             */

            uint offset;
            uint namelen;
            uint extralen;
            uint commentlen;

            if (_data[i .. i + 4] != cast(ubyte[])"PK\x01\x02")
                throw new ZipException("invalid directory entry 1");
            ArchiveMember de = new ArchiveMember();
            de._madeVersion = getUshort(i + 4);
            de._extractVersion = getUshort(i + 6);
            de.flags = getUshort(i + 8);
            de._compressionMethod = cast(CompressionMethod)getUshort(i + 10);
            de.time = cast(DosFileTime)getUint(i + 12);
            de._crc32 = getUint(i + 16);
            de._compressedSize = getUint(i + 20);
            de._expandedSize = getUint(i + 24);
            namelen = getUshort(i + 28);
            extralen = getUshort(i + 30);
            commentlen = getUshort(i + 32);
            de._diskNumber = getUshort(i + 34);
            de.internalAttributes = getUshort(i + 36);
            de._externalAttributes = getUint(i + 38);
            de.offset = getUint(i + 42);
            i += 46;

            if (i + namelen + extralen + commentlen > directoryOffset + directorySize)
                throw new ZipException("invalid directory entry 2");

            de.name = cast(string)(_data[i .. i + namelen]);
            i += namelen;
            de.extra = _data[i .. i + extralen];
            i += extralen;
            de.comment = cast(string)(_data[i .. i + commentlen]);
            i += commentlen;

            _directory[de.name] = de;

        }
        if (i != directoryOffset + directorySize)
            throw new ZipException("invalid directory entry 3");
    }

    /*****
     * Decompress the contents of archive member de and return the expanded
     * data.
     *
     * Fills in properties extractVersion, flags, compressionMethod, time,
     * crc32, compressedSize, expandedSize, expandedData[], name[], extra[].
     */
    ubyte[] expand(ArchiveMember de)
    {   uint namelen;
        uint extralen;

        if (_data[de.offset .. de.offset + 4] != cast(ubyte[])"PK\x03\x04")
            throw new ZipException("invalid directory entry 4");

        // These values should match what is in the main zip archive directory
        de._extractVersion = getUshort(de.offset + 4);
        de.flags = getUshort(de.offset + 6);
        de._compressionMethod = cast(CompressionMethod)getUshort(de.offset + 8);
        de.time = cast(DosFileTime)getUint(de.offset + 10);
        de._crc32 = getUint(de.offset + 14);
        de._compressedSize = max(getUint(de.offset + 18), de.compressedSize);
        de._expandedSize = max(getUint(de.offset + 22), de.expandedSize);
        namelen = getUshort(de.offset + 26);
        extralen = getUshort(de.offset + 28);

        debug(print)
        {
            printf("\t\texpandedSize = %d\n", de.expandedSize);
            printf("\t\tcompressedSize = %d\n", de.compressedSize);
            printf("\t\tnamelen = %d\n", namelen);
            printf("\t\textralen = %d\n", extralen);
        }

        if (de.flags & 1)
            throw new ZipException("encryption not supported");

        int i;
        i = de.offset + 30 + namelen + extralen;
        if (i + de.compressedSize > endrecOffset)
            throw new ZipException("invalid directory entry 5");

        de._compressedData = _data[i .. i + de.compressedSize];
        debug(print) arrayPrint(de.compressedData);

        switch (de.compressionMethod)
        {
            case CompressionMethod.none:
                de._expandedData = de.compressedData;
                return de.expandedData;

            case CompressionMethod.deflate:
                // -15 is a magic value used to decompress zip files.
                // It has the effect of not requiring the 2 byte header
                // and 4 byte trailer.
                de._expandedData = cast(ubyte[])std.zlib.uncompress(cast(void[])de.compressedData, de.expandedSize, -15);
                return de.expandedData;

            default:
                throw new ZipException("unsupported compression method");
        }
    }

    /* ============ Utility =================== */

    ushort getUshort(int i)
    {
        version (LittleEndian)
        {
            return *cast(ushort *)&_data[i];
        }
        else
        {
            ubyte b0 = _data[i];
            ubyte b1 = _data[i + 1];
            return (b1 << 8) | b0;
        }
    }

    uint getUint(int i)
    {
        version (LittleEndian)
        {
            return *cast(uint *)&_data[i];
        }
        else
        {
            return bswap(*cast(uint *)&_data[i]);
        }
    }

    void putUshort(int i, ushort us)
    {
        version (LittleEndian)
        {
            *cast(ushort *)&_data[i] = us;
        }
        else
        {
            _data[i] = cast(ubyte)us;
            _data[i + 1] = cast(ubyte)(us >> 8);
        }
    }

    void putUint(int i, uint ui)
    {
        version (BigEndian)
        {
            ui = bswap(ui);
        }
        *cast(uint *)&_data[i] = ui;
    }
}

debug(print)
{
    void arrayPrint(ubyte[] array)
    {
        printf("array %p,%d\n", cast(void*)array, array.length);
        for (int i = 0; i < array.length; i++)
        {
            printf("%02x ", array[i]);
            if (((i + 1) & 15) == 0)
                printf("\n");
        }
        printf("\n");
    }
}

unittest
{
    auto zip1 = new ZipArchive();
    auto zip2 = new ZipArchive();
    auto am1 = new ArchiveMember();
    am1.name = "foo";
    am1.expandedData = new ubyte[](1024);
    zip1.addMember(am1);
    zip1.build();
    zip2.addMember(zip1.directory["foo"]);
    zip2.build();
    auto am2 = zip2.directory["foo"];
    zip2.expand(am2);
    assert(am1.expandedData == am2.expandedData);
}<|MERGE_RESOLUTION|>--- conflicted
+++ resolved
@@ -84,12 +84,7 @@
     private ushort _madeVersion = 20;
     private ushort _extractVersion = 20;
     private ushort _diskNumber;
-<<<<<<< HEAD
     private uint _externalAttributes;
-=======
-    // Explicitly undocumented. It will be undeprecated and made private in January 2015.
-    deprecated("Please use fileAttributes instead.") uint externalAttributes;
->>>>>>> efd6ea0c
     private DosFileTime _time;
 
     ushort flags;                  /// Read/Write: normally set to 0
@@ -99,7 +94,7 @@
     @property ushort extractVersion()     { return _extractVersion; }    /// Read Only
     @property uint crc32()         { return _crc32; }    /// Read Only: cyclic redundancy check (CRC) value
 
-    /// OS specific file attributes
+    // Explicitly undocumented. It will be removed in January 2015.
     deprecated("Please use fileAttributes instead.")
     @property ref inout(uint) externalAttributes() inout @safe pure nothrow
     { return _externalAttributes; }
