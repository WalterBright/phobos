--- conflicted
+++ resolved
@@ -568,19 +568,10 @@
 // Used to generate a pure wrapper for defaultFactoryImpl. Based on the example in
 // the std.traits.SetFunctionAttributes documentation.
 private auto assumePureFunction(T)(T t)
-<<<<<<< HEAD
-{
-    if (isFunctionPointer!T)
-    {
-        enum attrs = functionAttributes!T | FunctionAttribute.pure_;
-        return cast(SetFunctionAttributes!(T, functionLinkage!T, attrs)) t;
-    }
-=======
 if (isFunctionPointer!T)
 {
     enum attrs = functionAttributes!T | FunctionAttribute.pure_;
     return cast(SetFunctionAttributes!(T, functionLinkage!T, attrs)) t;
->>>>>>> 99cbab95
 }
 
 // A workaround for R-T enum re = regex(...)
